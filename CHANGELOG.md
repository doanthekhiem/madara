--- conflicted
+++ resolved
@@ -2,12 +2,9 @@
 
 ## Next release
 
-<<<<<<< HEAD
 - test: added tests for declare and deploy transactions
-=======
 - docs: fixed Docker Compose instructions
 - fix: removed unused dependencies with udeps and machete
->>>>>>> 4fb9f371
 - feat: add devnet via `--devnet` cli argument
 - refactor: class import from FGW
 - code docs: documented how get_storage_at is implemented
