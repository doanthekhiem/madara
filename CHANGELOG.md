--- conflicted
+++ resolved
@@ -2,16 +2,13 @@
 
 ## Next release
 
-<<<<<<< HEAD
 - fix(class): Fix class conversions to support legacy Sierra versions
 - feat: rebase blockifier
-=======
 - feat(metrics): Add prometheus metrics for mapping worker
 - feat(storage): finished migrating contract storage to our backend bonsai trie dbs
 - feat(storage): set up type-safe bonsai storage abstractions for usage in RPC
 - fix(root): fix state root computation
 - refactor: refactor mc-db crate
->>>>>>> 771fa53c
 - feat(api_key): api key passed to FetchConfig correctly
 - feat(api_key): Added support for --gateway-api to avoid rate limit from the gateway
 - fix(latest): Retrieve latest synced block via internal client
