# Deoxys Changelog

## Next release

<<<<<<< HEAD
- code docs: documented how get_storage_at is implemented
=======
- refactor: block import is now centrally done in a single crate
- tests: add e2e tests for the node
>>>>>>> 77f957c8
- fix: fixed some readme stuff
- feat: gas price provider added for block production
- feat: l1 sync service
- feat: gas price worker for l1
- test: tests added for eth client and event subscription
- feat: Added l1->l2 messaging
- test: add unitests primitives
- tests: add tests for the rpcs endpoints
- fix: pending contract storage not stored properly
- test: add tests crate `db`
- fix: --sync-l1-disabled cli option (#225)
- feat: experimental block production and mempool
- refactor: L1BlockMetric is intialized inside the EthereumClient new function
- refactor: BlockMetrics divided in L1BlockMetrics and BlockMetrics
- test: tests added for eth client and event subscription
- feat: add support for Starknet version 0.13.2
- fix(l1): removed free l1 endpoint list
- removed l1.rs from the sync crate and refactored it with alloy inside eth crate
- refactor: removed l1.rs from the sync crate and refactored it with alloy inside eth crate
- refactor: eth client (l1 crate) refactored with alloy
- feat: added l1 crate (eth crate)
- fix(metrics): removed influx and added l2_state_size data
- fix: command to start the Madara client
- refactor: database error unification
- feat: raise file-descriptor limit
- fix: docker
- fix: pending storage & sequencer_provider
- refactor: support pending blocks & db crate
- refactor: new crate exec
- fix(issue): Removed unrelated link from issue template
- feat: adding new readme and github issue templates for codebase reorg
- fix: trace, execution state_diff
- refactor: store compiled contract class
- fix: rate limit on classes
- refactor: use Felt in DB
- fix: fix sepolia by updating bonsai-trie
- feat(class): change class definition storage
- fix: pending block sync
- fix: transaction traces
- feat: store tx receipts
- refactor: new type StarknetVersion
- refactor: update starknet-rs with Felt
- fix(rpc): fixed block not found error on get_class method
- fix (rpc): get_transaction_status
- fix(cleanup): clean up around the Cargo.toml files, error handling and cli arguments
- fix(db): fault tolerance (database is not corrupted when the node is unexpectedly shut down / killed)
- fix(rpc): fixed state update deserialization
- fix(hashes): fixed tx by hash retrieval
- fix(logs): fixed logs and get_state_update
- refactor: remove primitives/felt
- refactor: move convert.rs to felt_wrapper.rs
- fix(decode): fix mapping db decoding
- feat: store reverted txs hashes
- feat(l1): added l1 free rpc url if none is provided
- cleanup: clean DB statics
- refactor: improve compatibility without forks
- fix(metrics): fixed some metrics endpoints
- fix(metrics): fix prometheus endpoint port
- fix(hashes): Fix invoke tx hashes for version v3
- fix: re-add prometheus, doc cli args, log format
- fix(program): Changed visibility of program serializer + archived
- fix(classes): remove the classes ordenation to allow fork rebasements
- fix(felt): enforce Felt type as much as possible into compute_hash.rs
- fix(logs): fixed some logs and others
- fix(rpc): fixed block storage column
- chore: update dependencies
- fix(hashers): cleaned hashers using types core hashers and Felt
- refactor: remove substrate block storage
- feat(infra): Added boilerplate to deploy a grafana/prometheus dashboard
- refacor: use db hash
- refactor: l2-sync
- refactor: remove crate dp-mapping-sync
- fix(rpc): get_nonce
- fix(rpc): get_class
- refactor: mapping db
- perf(db): contract key history now using rocksdb iterators for history
- fix(root): Cleaned state root commitments crate
- fix(hash): declare tx v0 hash computation
- perf(db): db contract history parallel fetching and batching
- remove RuntimeApi on RPC
- feat(metrics): Added sync time metrics
- refactor: using const and OnceCell instead of lazy_static
- refactor: remove crate dp-storage
- feat(infra): corrected dockerfile + docker-compose
- fix(rpc): error handling
- fix(lib): updated core libs to match oss
- fix: state root - replaced_classes commit
- feat: fetch block and state update in only one request
- feat: added deoxys launcher script
- fix: creation of the block context
- fix: is_missing_class
- fix: state root - replaced_classes
- feat(db): backups
- fix: state root for nonce
- fix: store the first history in storage ket
- perf: improved perfs with parallelized iteration over tx hashes cache
- fix: graceful shutdown of rocksdb on ctrl+c
- fix: better error handling around l1 and l2 sync
- perf: compile with target_cpu=skylake by default
- perf: storage key with encode
- fix: bloc context blockifier
- feat: up blockifier to v0.6.0-rc.2
- fix: change bonsai-trie fork location
- refactor: remove L1HandlerTxFee
- feat: up blockifier to v0.6.0-rc.2
- refactor: remove L1HandlerTxFee
- refactor: remove blockifier dependencie
- perf: convert blocks in parallel
- feat(commitments): Joined hash computation in event and tx commitments
- feat(l2 sync): polling to get new blocks once sync has caught up with the chain
- perf: store key
- fix: sync, remove `unwrap` in storage
- fix(classes): Fixed classes on the RPC level by adding ordering and complete deserialisation
- fix: class update
- feat: store key/value in `--disble-root` mode
- fix: storage nonce and key/value
- fix: class and store updates and block desync after ctrl+c
- fix: compile without libm
- fix: genesis state_update
- refactor: optimize get_class_at
- fix: crash build genesis on restart
- fix(classes): Fixed sierra exception on block 31625 and added --starting-block arg
- fix(db): with new implementation ContractStorage
- fix: fee_type for `simulate_transactions` rpc call
- feat(rocksdb): replaced most async database operations iwth multigets and batched inserts
- fix: get_state_update with new storage
- up: starknet-rs
- fix: exec on receipt
- feat(RPC): refacto `trace_transaction` and `trace_block_transaction`
- fix(proposer_factory): Removed and clean a lot of stuff on Client side, mostly node crate
- feat(storage): removed the use of `BonsaiStorage` logs
- feat(storage): removed dependance on `StateUpdateWrapper`
- feat(storage): state diff are now stored for each block
- CI: fix toolchain
- CI: add `cargo test` on PR
- refactor: remove dead code on `Struct Starknet<..>`
- fix: verify_l2
- feat(rpc): remove duplicated code, add mod 'utils'
- feat(storage): started migrating storage to the bonsai-lib
- fix: fix crashing cases on `get_block_with_receipts`
- fix: fix get_events minor issues
- fix: l1HandlerTx computed for commit
- refactor: optimise get_events RPC
- fix(root): fixed state commitments broken due to genesis loader
- feat(docker): add dockerfile and docker-compose
- fix: fix implementation `get_storage_at()` for `BlockifierStateAdapter`
- fix(sync): Fix end condition of the l2 sync
- fix(rpc): fix chain id method for mainnet
- fix(class): Fix Sierra classes conversion (missing abis)
- fix(compute): Fixed prepare_data_availability_modes computation
- feat(rpc): add pending block to `get_block_with_receipts` rpc call
- chore: update bonsai-trie (benefit from perf boost)
- feat(rpc): add `get_block_with_receipts` rpc call
- refactor: remove crate dp-state, dp-fee, dp-messages
- fix(class): Fix class conversions to support legacy Sierra versions
- feat: rebase blockifier
- feat(check): Added a state root check to ensure synced compatibility
- feat(metrics): Add prometheus metrics for mapping worker
- feat(storage): finished migrating contract storage to our backend bonsai trie dbs
- feat(storage): set up type-safe bonsai storage abstractions for usage in RPC
- fix(root): fix state root computation
- refactor: refactor dc-db crate
- feat(api_key): api key passed to FetchConfig correctly
- feat(api_key): Added support for --gateway-api to avoid rate limit from the gateway
- fix(latest): Retrieve latest synced block via internal client
- perf(l2 sync): parallelize commitment computation and refactor part of l2 io sync
- refactor: rpc methods and removed rpc-core
- feat: add an optional TUI dashboard
- feat(bonsai): Bumped bonsai lib to latest opti
- refactor(generic): reduced runtime dependence on generics
- fix(sync): Cleaned dc-sync isolating fetch process + added shared SyncStatus
- feat(self-hosted): host our own runner
- fix(deps): Removed unused dependencies
- feat(multi-trie): Added support for persistent storage tries
- feat(pending): added support for pending blocks in RPC requests
- perf(l2 sync): parallel fetching of blocks, classes, state updates
- fix l1 thread to reflect correct state_root, block_number, block_hash
- fix: remove gas_price and update starknet-rs from fork (temporary fix)
- fix(root): got state root to work (does not support class root yet)
- refactor(substrate_hash): Substrate hash is now retrieved via rpc client in
  `l2.rs`
- fix(worflows): fix toolchain and cache issue
- feat: Removal of the hardcoded mainnet configuration
- refactor: pass new CI
- fix(workflows): Fix deoxys CI
- feat(rpc): add_invoke_tx, add_deploy_account_tx, add_declare_tx
- feat(rpc): tx_receipt, re-execute tx
- feat(script): added CI scripts for starting Deoxys and comparing JSON RPC
  calls
- perf(verify_l2): parallelized l2 state root update
- perf(state_commitment): parallelized state commitment hash computations
- fix(L1): fix l1 thread with battle tested implementation + removed l1-l2
- fix: update and store ConfigFetch in l2 sync(), chainId rpc call
- fix: get_events paging with continuation_token
- fix(class): #125
- fix(getStorageAt): #28
- fix(genesis): #107
- fix(class): #32 #33 #34
- fix(class): #116
- feat(class): download classes from sequencer
- feat: update and store highest block hash and number from sequencer
- feat: store events in block, return events in call get_transaction_receipt
- fix: updating outdated links to external resources in documentation
- feat(client/data-availability): implement custom error handling
- fix: get_block_by_block_hash then default rather than error
- feat(rpc): added `get_state_update` real values from DA db
- feat: add transparent representation to `Felt252Wrapper`
- feat(rpc/trace_api): add `trace_block_transaction`
- chore(db): changed the way hashes are encoded
- feat(rpc/trace_api): add `trace_transaction`

## v0.7.0

- chore: release v0.7.0
- refacto: remove abusive `TryInto` impl
- dev: optimize tx trace creation
- dev: make Madara std compatible
- CI: fix taplo version
- chore: add cache usage for `getEvents` and `getTransactionReceipt`
- fix: cairo1 contracts should be identified by their sierra class hash
- fix(cli): repair broken cli for da conf
- feat(client): on `add_declare_transaction` store sierra contract classes in
  the madara backend
- chore: use struct error in client/db
- fix: don't ignore Sierra to CASM mapping in genesis config
- refacto: early exit txs fee estimation when one fails
- dev: fix linter warning in README.md
- fix: remove waiting loop from `getTxReceipt`
- feat: types in `dp-transactions` impl a method to get their version
- feat: make L1 gas price a `const` of the `RuntimeConfig`
- fix: broken class hashes and contracts in genesis
- refactor: rename LAST_SYNCED_L1_BLOCK to be more clear
- chore: add headers to da calldata, fix eth da in sovereign mode
- refacto(simulate_tx): move logic to the client
- chore: added ca-certificate in DockerFile for SSL related issues
- chore(primitives/commitment): remove crate
- chore(primitives/block/header): remove starknet-trie dependent fields
- refacto(primitives/db): add a temporary way to get a fake global state root
- feat(rpc): add starknet_version and eth_l1_gas_fee on block header
- fix(spec_version): spec version now returning 0.5.1
- chore: feature flags for avail and celestia DA
- feat(rpc): added support for v0.5.1 JSON-RPC specs
- feat(rpc): added ordered messages/events in trace fields
- feat(rpc): support for starknet.rs v0.5.1 version
- feat(rpc): added execution resources in trace fields
- feat(rpc): added state diff field in trace fields
- refactor: removed benchmarking folder and traces of CI pipeline
- fix: decouple is_query into is_query and offset_version
- feat: add sierra to casm class hash mapping to genesis assets
- chore: remove ArgentMulticall from genesis assets
- feat: remove `seq_addr_updated` from `GenesisData`
- chore: added prometheus metrics for da layer
- chore: bump celestia rpc crate version
- fix(DA): run the proof first then the state update
- fix: `prove_current_block` is called after `update_state`
- ci: add foundry ci task to push workflow
- fix: first tx for non deployed account is valid
- fix: incorrect base url for fetching config
- feat: add predeployed accounts to genesis state
- feat(rpc): Added starknet_simulateTransactions
- fix: Change serialization of bitvec to &[u8] in merkle tree to avoid memory
  uninitialized
- chore: change SCARB config version for foundry CI
- feat(da): update da calldata encoding to v0.11.0 spec, da conf examples, da
  conf flag, da-tests in CI
- refactor: use `map` in `estimate_fee` to stop computation on error
- fix(node/commands): md5 are also checked when running setup --from-local
- feat(data-availability): extend eth config with poll interval
- fix(snos-output): expose snos codec, remove unused `get_starknet_messages`
  runtime method, and unnecessary dp-snos-output dependencies
- feat(program-hash): add new pallet constant for Starknet OS progam hash;
  expose runtime getter method; add dedicated crate to manage versions
- feat(runtime): expose fee token address getter method
- feat(settlement): run client thread responsible for pushing state updates and
  messaging on Ethereum
- feat(settlement): starknet core contract tests with anvil sandbox
- fix(rpc-test): incorrect node url
- feat(settlement): e2e test with Madara node settling on Ethereum contract
- refactor: use `map` in `estimate_fee` to stop computation on error
- fix: `tempdir` crate has been deprecated; use `tempfile` instead
- dev: add avail and celestia crates behind a feature flag
- dev: replace md5 with sha3_256 hash function
- feat: fixing getNonce Rpc Call and adding a new test
- refactor: use Zaun crate for Starknet core contract bindings
- refactor: use Anvil sandbox from Zaun crate
- feat(rpc): estimateMessageFee RPC call implementation

## v0.6.0

- chore: release v0.6.0
- refacto: substrate/starknet names in rpc library
- feat(rpc): Added starknet_getTransactionStatus and removed
  starknet_pendingTransactions
- feat(rpc): add starknet_specVersion rpc + added test for future support
- docs: Added v0.6.0-rc5 documentation above the rpc method functions
- dev(deps): bump starknet rs, use Eq for EmmitedEvents comparaison
- test(rust-rpc-test): use undeclared contracts for declare transactions testing
- build: update blockifier, fix divergent substrat block hash
- chore: remove tests that run in wasm and native, only wasm from now
- chore: split StarknetRpcApi trait in two, like in openRPC specs
- refacto: move starknet runtime api in it's own crate
- chore: update README.md and getting-started.md
- chore: remove crates that have been copy-pasted from plkdtSDK
- feat(rpc): return deployed contract address and actual fee in transaction
  receipt
- fix: Wait for 1 minute for transaction to be processed in
  get_transaction_receipt rpc
- ci: Fix starknet foundry sncast not found
- fix: Ensure transaction checks are compatible with starknet-rs
- ci: Run Starknet Foundry tests against Madara RPC
- fix: add name, symbol and decimals to fee token storage
- fix: dependencies for dockerfile and binaries
- docs: add translation of madara beast article to spanish
- chore: update starknet-js version in faucet-setup docs
- dev(compilation): add incremental compilation
- feat(rpc): add support for bulk estimate fee
- feat: add argent multicall contract to genesis
- chore(data-availability): update avail-subxt to version 0.4.0
- fix(ci): setup should fetch files from local config
- chore: deprecate `madara-app` and `madara-dev-explorer` modules
- chore(data-availability-avail): implement fire and forget, and add ws
  reconnection logic
- chore: update `polkadot-sdk` to `release-polkadot-v1.3.0`
- feat: fallback default file for DA and Settlement configuration files

## v0.5.0

- chore: release v0.5.0
- test: add transaction pool logic unit tests
- feat(client): spawn a task that listen to storage changes and build the
  resulting commiment state diff for each block
- dev(StarknetRPC): log error received from node before mapping to
  InternalServerError
- fix: change 'nonce too high' to log in debug instead of info
- chore: update deps, vm ressource fee cost are now FixedU128, and stored in an
  hashmap
- ci: change jobs order in the workflow
- ci: run integrations tests in the same runner as build
- ci: replace ci cache with rust-cache
- fix(transactions): remove `nonce` field from InvokeV0 tx
- feat(transactions): don't enforce ordering in validate_unsigned for invokeV0
- test(pallet): add function to get braavos hash
- fix: event commitment documentation typo
- ci: added testing key generation in the ci
- fix(starknet-rpc-test): init one request client per runtime
- test: validate Nonce for unsigned user txs
- fix: fixed declare V0 placeholder with the hash of an empty list of felts
- feat(cli): `run` is the by default command when running the `madara` bin
- refacto(cli): `run` and `setup` commands are defined in their own files
- refacto(cli): `run.testnet` argument removed in favor of the substrate native
  `chain` arg
- feat(cli): `run.fetch_chain_spec` argument removed in favor of the substrate
  native `chain` arg
- feat(cli): `setup` require a source file, either from an url or a path on the
  local filesystem
- chore(cli): use `Url`, `Path` and `PathBuf` types rather than `String`
- refacto(cli): moved the pallet/chain_spec/utils methods to the node crate
- feat(cli): `madara_path` arg has been remove, we use the substrate native
  `base_path` arg instead
- feat(cli): sharingan chain specs are loaded during the compilation, not
  downloaded from github
- refacto(pallet/starknet): `GenesisLoader` refactored as `GenesisData` + a
  `base_path` field
- feat(cli): for `run` param `--dev` now imply `--tmp`, as it is in substrate
- test(starknet-rpc-test): run all tests against a single madara node
- fix(service): confusing message when node starts (output the actual sealing
  method being used)
- refactor(sealing): how the sealing mode is passed into runtime
- feat(sealing): finalization for instant sealing
- test(starknet-js-test): run basic starknetjs compatibility tests again the
  madara node
- feat(cache-option): add an option to enable aggressive caching in command-line
  parameters

## v0.4.0

- chore: release v0.4.0
- feat: better management of custom configurations for genesis assets
- feat: use actual vm resource costs
- fix: add setup and run for rpc tests
- fix: fix clap for run command
- fix: add `madara_path` flag for setup command
- fix: add official references to configs files
- fix: cargo update and `main` branch prettier fix
- fix: fix sharingan chain spec
- fix: update madara infra to main branch
- fix: update `Cargo.lock`
- fix: rpc test failing
- refactor: exported chain id constant in dp-chain-id crate and added one for
  SN_MAIN
- ci: disable pr close workflow
- ci: add ci verification for detecting genesis changes and config hashes
- test: add e2e test for `estimate_fee`

## v0.3.0

- chore: release v0.3.0
- chore: big transaction type refactoring
- chore: split `primitives` crates into multiple smaller crates
- chore: improve logging about transaction when nonce is too high
- chore: add real class hash values for genesis config
- fix: use specific commit for avail and celestia
- fix: change dep of rustdoc on push
- fix: initial_gas set to max_fee and fixed fee not being charged when max_fee=0
- fix: correct value of compiled_class_hash in RPCTransaction
- fix: std feature import in transactions crate
- fix: replace all calls to `transmute` by calls `from_raw_parts`
- fix: estimate_fee should make sure all transaction have a version being
  2^128 + 1 or 2^128+2 depending on the tx type
- feat: modify the hash_bytes functions in `poseidon` and `pedersen` for dynamic
  data length
- feat: print development accounts at node startup
- feat: unification of the DA interface
- feat: bump starknet-core to 0.6.0 and remove InvokeV0
- feat: use resolver 2 for cargo in the workspace
- feat: impl tx execution and verification as traits
- perf: reduce the amount of data stored in the runtime and use the Substrate
  block to as source of data in the client
- perf: use perfect hash function in calculate_l1_gas_by_vm_usage
- build: restructure code for rust latest version
- build: bump rustc nightly version to 1.74 date
- buid: add rust-analyzer to toolchain components
- ci: scope cache by branch and add cache cleanup
- ci: increase threshold for codecov to 1%
- test: add `starknet-rpc-test` crate to the workspace
- test: add test to check tx signed by OZ account can be signed with Argent pk
- buid: add rust-analyzer to toolchain components
- ci: increase threshold for codecov to 1%
- replace all calls to `transmute` by calls `from_raw_parts`
- big transaction type refactoring
- impl tx execution and verification as traits
- reduce the amount of data stored in the runtime and use the Substrate block to
  as source of data in the client
- perf: use perfect hash function in calculate_l1_gas_by_vm_usage
- chore: add tests for tx hashing
- split `primitives` crates into multiple smaller crates
- fix: std feature import in transactions crate
- chore: improve logging about transaction when nonce is too high
- fix: rpc tests and background node run
- test: add tests for simulate tx offset
- test: add tests for tx hashing
- fix: bring back messages in transaction receipts
- feat: starknet os program output primitive

## v0.2.0

- add-contributors: `0xAsten`, `m-kus`, `joaopereira12`, `kasteph`
- ci: add verification if build-spec is working
- ci: added wasm to test
- ci: disable benchmark for pushes and pr's
- ci: fix docker and binaries build
- ci: don't enforce changelog on PR's with label `dependencies`
- doc: added translation of madara beast article.md to portuguese and russian
- doc: app chain template added in README
- fix: RPC getClassAt cairo legacy program code encoding
- fix: build-spec not working by setting the madara-path always and fetching
  relevant files
- fix: events are emitted in correct sequential order
- fix: expected event idx in continuation tokens in test responses
- fix: update RPC URL to use localhost instead of 0.0.0.0 in hurl.config file
- fix: update the default port for running Madara locally in getting-started.md
  file from 9933 to 9944.
- fix: replace the 0 initial gas value with u128::MAX because view call
  entrypoints were failing
- chore: remove global state root
- chore: cairo-contracts compilation scripts & docs are updated, cairo_0
  contracts recompiled
- chore: rebase of core deps and 0.12.1

## v0.1.0

- ci: rm codespell task and rm .codespellignore
- feat: refactor flags on tests
- feat: fetch config files from gh repo
- refactor: remove config files from the code
- ci: stop closing stale issues
- ci: reactivate changelog enforcement
- cli: change dev flag behaviour and created alias for base and madara path
- configs: fix genesis.json refs to link the config folder
- ci: downgraded windows runner to windows-latest
- ci: added windows binaries build and upload the binaries to the release page
- ci: add `CHANGELOG.md` and enforce it is edited for each PR on `main`
- fix: removed `madara_runtime` as a dependency in the client crates and make
  errors more expressive
- fix: state root bug fix where the tree was stored in runtime _before_ being
  committed
- feat: add a `genesis_loader` for the node and mocking
- feat: add `madara_tsukuyomi` as a submodule
- branding: use new logo in the README
- dev: Get the block status from the actual block in get_block_with_tx_hashes
- fix: l1-l2 messaging
- dev : clean contracts and compiled files<|MERGE_RESOLUTION|>--- conflicted
+++ resolved
@@ -2,12 +2,9 @@
 
 ## Next release
 
-<<<<<<< HEAD
 - code docs: documented how get_storage_at is implemented
-=======
 - refactor: block import is now centrally done in a single crate
 - tests: add e2e tests for the node
->>>>>>> 77f957c8
 - fix: fixed some readme stuff
 - feat: gas price provider added for block production
 - feat: l1 sync service
