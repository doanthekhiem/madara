# Deoxys Changelog

## Next release

<<<<<<< HEAD
- feat(infra): Added boilerplate to deploy a grafana/prometheus dashboard
=======
- refacor: use db hash
- refactor: l2-sync
- refactor: remove crate mp-mapping-sync
- fix(rpc): get_nonce
- fix(rpc): get_class
- refactor: mapping db
- perf(db): contract key history now using rocksdb iterators for history
- fix(root): Cleaned state root commitments crate
- fix(hash): declare tx v0 hash computation
- perf(db): db contract history parallel fetching and batching
- remove RuntimeApi on RPC
>>>>>>> fa2e8974
- feat(metrics): Added sync time metrics
- refactor: using const and OnceCell instead of lazy_static
- refactor: remove crate mp-storage
- feat(infra): corrected dockerfile + docker-compose
- fix(rpc): error handling
- fix(lib): updated core libs to match oss
- fix: state root - replaced_classes commit
- feat: fetch block and state update in only one request
- feat: added deoxys launcher script
- fix: creation of the block context
- fix: is_missing_class
- fix: state root - replaced_classes
- feat(db): backups
- fix: state root for nonce
- fix: store the first history in storage ket
- perf: improved perfs with parallelized iteration over tx hashes cache
- fix: graceful shutdown of rocksdb on ctrl+c
- fix: better error handling around l1 and l2 sync
- perf: compile with target_cpu=skylake by default
- perf: storage key with encode
- fix: bloc context blockifier
- feat: up blockifier to v0.6.0-rc.2
- fix: change bonsai-trie fork location
- refactor: remove L1HandlerTxFee
- feat: up blockifier to v0.6.0-rc.2
- refactor: remove L1HandlerTxFee
- refactor: remove blockifier dependencie
- perf: convert blocks in parallel
- feat(commitments): Joined hash computation in event and tx commitments
- feat(l2 sync): polling to get new blocks once sync has caught up with the chain
- perf: store key
- fix: sync, remove `unwrap` in storage
- fix(classes): Fixed classes on the RPC level by adding ordering and complete deserialisation
- fix: class update
- feat: store key/value in `--disble-root` mode
- fix: storage nonce and key/value
- fix: class and store updates and block desync after ctrl+c
- fix: compile without libm
- fix: genesis state_update
- refactor: optimize get_class_at
- fix: crash build genesis on restart
- fix(classes): Fixed sierra exception on block 31625 and added --starting-block arg
- fix(db): with new implementation ContractStorage
- fix: fee_type for `simulate_transactions` rpc call
- feat(rocksdb): replaced most async database operations iwth multigets and batched inserts
- fix: get_state_update with new storage
- up: starknet-rs
- fix: exec on receipt
- feat(RPC): refacto `trace_transaction` and `trace_block_transaction`
- fix(proposer_factory): Removed and clean a lot of stuff on Client side, mostly node crate
- feat(storage): removed the use of `BonsaiStorage` logs
- feat(storage): removed dependance on `StateUpdateWrapper`
- feat(storage): state diff are now stored for each block
- CI: fix toolchain
- CI: add `cargo test` on PR
- refactor: remove dead code on `Struct Starknet<..>`
- fix: verify_l2
- feat(rpc): remove duplicated code, add mod 'utils'
- feat(storage): started migrating storage to the bonsai-lib
- fix: fix crashing cases on `get_block_with_receipts`
- fix: fix get_events minor issues
- fix: l1HandlerTx computed for commit
- refactor: optimise get_events RPC
- fix(root): fixed state commitments broken due to genesis loader
- feat(docker): add dockerfile and docker-compose
- fix: fix implementation `get_storage_at()` for `BlockifierStateAdapter`
- fix(sync): Fix end condition of the l2 sync
- fix(rpc): fix chain id method for mainnet
- fix(class): Fix Sierra classes conversion (missing abis)
- fix(compute): Fixed prepare_data_availability_modes computation
- feat(rpc): add pending block to `get_block_with_receipts` rpc call
- chore: update bonsai-trie (benefit from perf boost)
- feat(rpc): add `get_block_with_receipts` rpc call
- refactor: remove crate mp-state, mp-fee, mp-messages
- fix(class): Fix class conversions to support legacy Sierra versions
- feat: rebase blockifier
- feat(check): Added a state root check to ensure synced compatibility
- feat(metrics): Add prometheus metrics for mapping worker
- feat(storage): finished migrating contract storage to our backend bonsai trie dbs
- feat(storage): set up type-safe bonsai storage abstractions for usage in RPC
- fix(root): fix state root computation
- refactor: refactor mc-db crate
- feat(api_key): api key passed to FetchConfig correctly
- feat(api_key): Added support for --gateway-api to avoid rate limit from the gateway
- fix(latest): Retrieve latest synced block via internal client
- perf(l2 sync): parallelize commitment computation and refactor part of l2 io sync
- refactor: rpc methods and removed rpc-core
- feat: add an optional TUI dashboard
- feat(bonsai): Bumped bonsai lib to latest opti
- refactor(generic): reduced runtime dependence on generics
- fix(sync): Cleaned mc-sync isolating fetch process + added shared SyncStatus
- feat(self-hosted): host our own runner
- fix(deps): Removed unused dependencies
- feat(multi-trie): Added support for persistent storage tries
- feat(pending): added support for pending blocks in RPC requests
- perf(l2 sync): parallel fetching of blocks, classes, state updates
- fix l1 thread to reflect correct state_root, block_number, block_hash
- fix: remove gas_price and update starknet-rs from fork (temporary fix)
- fix(root): got state root to work (does not support class root yet)
- refactor(substrate_hash): Substrate hash is now retrieved via rpc client in
  `l2.rs`
- fix(worflows): fix toolchain and cache issue
- feat: Removal of the hardcoded mainnet configuration
- refactor: pass new CI
- fix(workflows): Fix deoxys CI
- feat(rpc): add_invoke_tx, add_deploy_account_tx, add_declare_tx
- feat(rpc): tx_receipt, re-execute tx
- feat(script): added CI scripts for starting Deoxys and comparing JSON RPC
  calls
- perf(verify_l2): parallelized l2 state root update
- perf(state_commitment): parallelized state commitment hash computations
- fix(L1): fix l1 thread with battle tested implementation + removed l1-l2
- fix: update and store ConfigFetch in l2 sync(), chainId rpc call
- fix: get_events paging with continuation_token
- fix(class): #125
- fix(getStorageAt): #28
- fix(genesis): #107
- fix(class): #32 #33 #34
- fix(class): #116
- feat(class): download classes from sequencer
- feat: update and store highest block hash and number from sequencer
- feat: store events in block, return events in call get_transaction_receipt
- fix: updating outdated links to external resources in documentation
- feat(client/data-availability): implement custom error handling
- fix: get_block_by_block_hash then default rather than error
- feat(rpc): added `get_state_update` real values from DA db
- feat: add transparent representation to `Felt252Wrapper`
- feat(rpc/trace_api): add `trace_block_transaction`
- chore(db): changed the way hashes are encoded
- feat(rpc/trace_api): add `trace_transaction`

## v0.7.0

- chore: release v0.7.0
- refacto: remove abusive `TryInto` impl
- dev: optimize tx trace creation
- dev: make Madara std compatible
- CI: fix taplo version
- chore: add cache usage for `getEvents` and `getTransactionReceipt`
- fix: cairo1 contracts should be identified by their sierra class hash
- fix(cli): repair broken cli for da conf
- feat(client): on `add_declare_transaction` store sierra contract classes in
  the madara backend
- chore: use struct error in client/db
- fix: don't ignore Sierra to CASM mapping in genesis config
- refacto: early exit txs fee estimation when one fails
- dev: fix linter warning in README.md
- fix: remove waiting loop from `getTxReceipt`
- feat: types in `mp-transactions` impl a method to get their version
- feat: make L1 gas price a `const` of the `RuntimeConfig`
- fix: broken class hashes and contracts in genesis
- refactor: rename LAST_SYNCED_L1_BLOCK to be more clear
- chore: add headers to da calldata, fix eth da in sovereign mode
- refacto(simulate_tx): move logic to the client
- chore: added ca-certificate in DockerFile for SSL related issues
- chore(primitives/commitment): remove crate
- chore(primitives/block/header): remove starknet-trie dependent fields
- refacto(primitives/db): add a temporary way to get a fake global state root
- feat(rpc): add starknet_version and eth_l1_gas_fee on block header
- fix(spec_version): spec version now returning 0.5.1
- chore: feature flags for avail and celestia DA
- feat(rpc): added support for v0.5.1 JSON-RPC specs
- feat(rpc): added ordered messages/events in trace fields
- feat(rpc): support for starknet.rs v0.5.1 version
- feat(rpc): added execution resources in trace fields
- feat(rpc): added state diff field in trace fields
- refactor: removed benchmarking folder and traces of CI pipeline
- fix: decouple is_query into is_query and offset_version
- feat: add sierra to casm class hash mapping to genesis assets
- chore: remove ArgentMulticall from genesis assets
- feat: remove `seq_addr_updated` from `GenesisData`
- chore: added prometheus metrics for da layer
- chore: bump celestia rpc crate version
- fix(DA): run the proof first then the state update
- fix: `prove_current_block` is called after `update_state`
- ci: add foundry ci task to push workflow
- fix: first tx for non deployed account is valid
- fix: incorrect base url for fetching config
- feat: add predeployed accounts to genesis state
- feat(rpc): Added starknet_simulateTransactions
- fix: Change serialization of bitvec to &[u8] in merkle tree to avoid memory
  uninitialized
- chore: change SCARB config version for foundry CI
- feat(da): update da calldata encoding to v0.11.0 spec, da conf examples, da
  conf flag, da-tests in CI
- refactor: use `map` in `estimate_fee` to stop computation on error
- fix(node/commands): md5 are also checked when running setup --from-local
- feat(data-availability): extend eth config with poll interval
- fix(snos-output): expose snos codec, remove unused `get_starknet_messages`
  runtime method, and unnecessary mp-snos-output dependencies
- feat(program-hash): add new pallet constant for Starknet OS progam hash;
  expose runtime getter method; add dedicated crate to manage versions
- feat(runtime): expose fee token address getter method
- feat(settlement): run client thread responsible for pushing state updates and
  messaging on Ethereum
- feat(settlement): starknet core contract tests with anvil sandbox
- fix(rpc-test): incorrect node url
- feat(settlement): e2e test with Madara node settling on Ethereum contract
- refactor: use `map` in `estimate_fee` to stop computation on error
- fix: `tempdir` crate has been deprecated; use `tempfile` instead
- dev: add avail and celestia crates behind a feature flag
- dev: replace md5 with sha3_256 hash function
- feat: fixing getNonce Rpc Call and adding a new test
- refactor: use Zaun crate for Starknet core contract bindings
- refactor: use Anvil sandbox from Zaun crate
- feat(rpc): estimateMessageFee RPC call implementation

## v0.6.0

- chore: release v0.6.0
- refacto: substrate/starknet names in rpc library
- feat(rpc): Added starknet_getTransactionStatus and removed
  starknet_pendingTransactions
- feat(rpc): add starknet_specVersion rpc + added test for future support
- docs: Added v0.6.0-rc5 documentation above the rpc method functions
- dev(deps): bump starknet rs, use Eq for EmmitedEvents comparaison
- test(rust-rpc-test): use undeclared contracts for declare transactions testing
- build: update blockifier, fix divergent substrat block hash
- chore: remove tests that run in wasm and native, only wasm from now
- chore: split StarknetRpcApi trait in two, like in openRPC specs
- refacto: move starknet runtime api in it's own crate
- chore: update README.md and getting-started.md
- chore: remove crates that have been copy-pasted from plkdtSDK
- feat(rpc): return deployed contract address and actual fee in transaction
  receipt
- fix: Wait for 1 minute for transaction to be processed in
  get_transaction_receipt rpc
- ci: Fix starknet foundry sncast not found
- fix: Ensure transaction checks are compatible with starknet-rs
- ci: Run Starknet Foundry tests against Madara RPC
- fix: add name, symbol and decimals to fee token storage
- fix: dependencies for dockerfile and binaries
- docs: add translation of madara beast article to spanish
- chore: update starknet-js version in faucet-setup docs
- dev(compilation): add incremental compilation
- feat(rpc): add support for bulk estimate fee
- feat: add argent multicall contract to genesis
- chore(data-availability): update avail-subxt to version 0.4.0
- fix(ci): setup should fetch files from local config
- chore: deprecate `madara-app` and `madara-dev-explorer` modules
- chore(data-availability-avail): implement fire and forget, and add ws
  reconnection logic
- chore: update `polkadot-sdk` to `release-polkadot-v1.3.0`
- feat: fallback default file for DA and Settlement configuration files

## v0.5.0

- chore: release v0.5.0
- test: add transaction pool logic unit tests
- feat(client): spawn a task that listen to storage changes and build the
  resulting commiment state diff for each block
- dev(StarknetRPC): log error received from node before mapping to
  InternalServerError
- fix: change 'nonce too high' to log in debug instead of info
- chore: update deps, vm ressource fee cost are now FixedU128, and stored in an
  hashmap
- ci: change jobs order in the workflow
- ci: run integrations tests in the same runner as build
- ci: replace ci cache with rust-cache
- fix(transactions): remove `nonce` field from InvokeV0 tx
- feat(transactions): don't enforce ordering in validate_unsigned for invokeV0
- test(pallet): add function to get braavos hash
- fix: event commitment documentation typo
- ci: added testing key generation in the ci
- fix(starknet-rpc-test): init one request client per runtime
- test: validate Nonce for unsigned user txs
- fix: fixed declare V0 placeholder with the hash of an empty list of felts
- feat(cli): `run` is the by default command when running the `madara` bin
- refacto(cli): `run` and `setup` commands are defined in their own files
- refacto(cli): `run.testnet` argument removed in favor of the substrate native
  `chain` arg
- feat(cli): `run.fetch_chain_spec` argument removed in favor of the substrate
  native `chain` arg
- feat(cli): `setup` require a source file, either from an url or a path on the
  local filesystem
- chore(cli): use `Url`, `Path` and `PathBuf` types rather than `String`
- refacto(cli): moved the pallet/chain_spec/utils methods to the node crate
- feat(cli): `madara_path` arg has been remove, we use the substrate native
  `base_path` arg instead
- feat(cli): sharingan chain specs are loaded during the compilation, not
  downloaded from github
- refacto(pallet/starknet): `GenesisLoader` refactored as `GenesisData` + a
  `base_path` field
- feat(cli): for `run` param `--dev` now imply `--tmp`, as it is in substrate
- test(starknet-rpc-test): run all tests against a single madara node
- fix(service): confusing message when node starts (output the actual sealing
  method being used)
- refactor(sealing): how the sealing mode is passed into runtime
- feat(sealing): finalization for instant sealing
- test(starknet-js-test): run basic starknetjs compatibility tests again the
  madara node
- feat(cache-option): add an option to enable aggressive caching in command-line
  parameters

## v0.4.0

- chore: release v0.4.0
- feat: better management of custom configurations for genesis assets
- feat: use actual vm resource costs
- fix: add setup and run for rpc tests
- fix: fix clap for run command
- fix: add `madara_path` flag for setup command
- fix: add official references to configs files
- fix: cargo update and `main` branch prettier fix
- fix: fix sharingan chain spec
- fix: update madara infra to main branch
- fix: update `Cargo.lock`
- fix: rpc test failing
- refactor: exported chain id constant in mp-chain-id crate and added one for
  SN_MAIN
- ci: disable pr close workflow
- ci: add ci verification for detecting genesis changes and config hashes
- test: add e2e test for `estimate_fee`

## v0.3.0

- chore: release v0.3.0
- chore: big transaction type refactoring
- chore: split `primitives` crates into multiple smaller crates
- chore: improve logging about transaction when nonce is too high
- chore: add real class hash values for genesis config
- fix: use specific commit for avail and celestia
- fix: change dep of rustdoc on push
- fix: initial_gas set to max_fee and fixed fee not being charged when max_fee=0
- fix: correct value of compiled_class_hash in RPCTransaction
- fix: std feature import in transactions crate
- fix: replace all calls to `transmute` by calls `from_raw_parts`
- fix: estimate_fee should make sure all transaction have a version being
  2^128 + 1 or 2^128+2 depending on the tx type
- feat: modify the hash_bytes functions in `poseidon` and `pedersen` for dynamic
  data length
- feat: print development accounts at node startup
- feat: unification of the DA interface
- feat: bump starknet-core to 0.6.0 and remove InvokeV0
- feat: use resolver 2 for cargo in the workspace
- feat: impl tx execution and verification as traits
- perf: reduce the amount of data stored in the runtime and use the Substrate
  block to as source of data in the client
- perf: use perfect hash function in calculate_l1_gas_by_vm_usage
- build: restructure code for rust latest version
- build: bump rustc nightly version to 1.74 date
- buid: add rust-analyzer to toolchain components
- ci: scope cache by branch and add cache cleanup
- ci: increase threshold for codecov to 1%
- test: add `starknet-rpc-test` crate to the workspace
- test: add test to check tx signed by OZ account can be signed with Argent pk
- buid: add rust-analyzer to toolchain components
- ci: increase threshold for codecov to 1%
- replace all calls to `transmute` by calls `from_raw_parts`
- big transaction type refactoring
- impl tx execution and verification as traits
- reduce the amount of data stored in the runtime and use the Substrate block to
  as source of data in the client
- perf: use perfect hash function in calculate_l1_gas_by_vm_usage
- chore: add tests for tx hashing
- split `primitives` crates into multiple smaller crates
- fix: std feature import in transactions crate
- chore: improve logging about transaction when nonce is too high
- fix: rpc tests and background node run
- test: add tests for simulate tx offset
- test: add tests for tx hashing
- fix: bring back messages in transaction receipts
- feat: starknet os program output primitive

## v0.2.0

- add-contributors: `0xAsten`, `m-kus`, `joaopereira12`, `kasteph`
- ci: add verification if build-spec is working
- ci: added wasm to test
- ci: disable benchmark for pushes and pr's
- ci: fix docker and binaries build
- ci: don't enforce changelog on PR's with label `dependencies`
- doc: added translation of madara beast article.md to portuguese and russian
- doc: app chain template added in README
- fix: RPC getClassAt cairo legacy program code encoding
- fix: build-spec not working by setting the madara-path always and fetching
  relevant files
- fix: events are emitted in correct sequential order
- fix: expected event idx in continuation tokens in test responses
- fix: update RPC URL to use localhost instead of 0.0.0.0 in hurl.config file
- fix: update the default port for running Madara locally in getting-started.md
  file from 9933 to 9944.
- fix: replace the 0 initial gas value with u128::MAX because view call
  entrypoints were failing
- chore: remove global state root
- chore: cairo-contracts compilation scripts & docs are updated, cairo_0
  contracts recompiled
- chore: rebase of core deps and 0.12.1

## v0.1.0

- ci: rm codespell task and rm .codespellignore
- feat: refactor flags on tests
- feat: fetch config files from gh repo
- refactor: remove config files from the code
- ci: stop closing stale issues
- ci: reactivate changelog enforcement
- cli: change dev flag behaviour and created alias for base and madara path
- configs: fix genesis.json refs to link the config folder
- ci: downgraded windows runner to windows-latest
- ci: added windows binaries build and upload the binaries to the release page
- ci: add `CHANGELOG.md` and enforce it is edited for each PR on `main`
- fix: removed `madara_runtime` as a dependency in the client crates and make
  errors more expressive
- fix: state root bug fix where the tree was stored in runtime _before_ being
  committed
- feat: add a `genesis_loader` for the node and mocking
- feat: add `madara_tsukuyomi` as a submodule
- branding: use new logo in the README
- dev: Get the block status from the actual block in get_block_with_tx_hashes
- fix: l1-l2 messaging
- dev : clean contracts and compiled files<|MERGE_RESOLUTION|>--- conflicted
+++ resolved
@@ -2,9 +2,7 @@
 
 ## Next release
 
-<<<<<<< HEAD
 - feat(infra): Added boilerplate to deploy a grafana/prometheus dashboard
-=======
 - refacor: use db hash
 - refactor: l2-sync
 - refactor: remove crate mp-mapping-sync
@@ -16,7 +14,6 @@
 - fix(hash): declare tx v0 hash computation
 - perf(db): db contract history parallel fetching and batching
 - remove RuntimeApi on RPC
->>>>>>> fa2e8974
 - feat(metrics): Added sync time metrics
 - refactor: using const and OnceCell instead of lazy_static
 - refactor: remove crate mp-storage
