--- conflicted
+++ resolved
@@ -16,10 +16,7 @@
     let validation = Validation {
         trust_transaction_hashes: true, // no need to recompute tx hashes
         chain_id,
-<<<<<<< HEAD
-=======
         trust_global_tries: false,
->>>>>>> 77f957c8
     };
 
     let DeoxysPendingBlock { info, inner } = block;
