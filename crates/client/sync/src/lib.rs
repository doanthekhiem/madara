--- conflicted
+++ resolved
@@ -1,10 +1,4 @@
 use crate::l2::L2SyncConfig;
-
-pub mod fetch;
-pub mod l2;
-pub mod metrics;
-pub mod utils;
-
 use crate::metrics::block_metrics::BlockMetrics;
 use anyhow::Context;
 use dc_db::{db_metrics::DbMetrics, DeoxysBackend};
@@ -12,10 +6,13 @@
 use dc_telemetry::TelemetryHandle;
 use dp_convert::ToFelt;
 use fetch::fetchers::FetchConfig;
-
-<<<<<<< HEAD
 use starknet_providers::SequencerGatewayProvider;
 use std::{sync::Arc, time::Duration};
+
+pub mod fetch;
+pub mod l2;
+pub mod metrics;
+pub mod utils;
 
 #[allow(clippy::too_many_arguments)]
 pub async fn sync(
@@ -33,34 +30,6 @@
         starting_block
     } else {
         backend
-=======
-pub mod starknet_sync_worker {
-    use super::*;
-    use crate::metrics::block_metrics::BlockMetrics;
-    use anyhow::Context;
-    use dc_db::{db_metrics::DbMetrics, DeoxysBackend};
-    use dc_telemetry::TelemetryHandle;
-    use dp_convert::ToFelt;
-    use fetch::fetchers::FetchConfig;
-    use starknet_providers::SequencerGatewayProvider;
-    use std::{sync::Arc, time::Duration};
-
-    #[allow(clippy::too_many_arguments)]
-    pub async fn sync(
-        backend: &Arc<DeoxysBackend>,
-        fetch_config: FetchConfig,
-        starting_block: Option<u64>,
-        backup_every_n_blocks: Option<u64>,
-        block_metrics: BlockMetrics,
-        db_metrics: DbMetrics,
-        telemetry: TelemetryHandle,
-        pending_block_poll_interval: Duration,
-    ) -> anyhow::Result<()> {
-        let starting_block = if let Some(starting_block) = starting_block {
-            starting_block
-        } else {
-            backend
->>>>>>> d234a4a2
                 .get_block_n(&dp_block::BlockId::Tag(dp_block::BlockTag::Latest))
                 .context("getting sync tip")?
                 .map(|block_id| block_id + 1) // next block after the tip
@@ -79,7 +48,6 @@
         None => provider,
     };
 
-<<<<<<< HEAD
     let l1_fut = async {
         if let Some(eth_client) = eth_client {
             dc_eth::state_update::sync(backend, &eth_client, fetch_config.chain_id.to_felt()).await
@@ -88,36 +56,23 @@
         }
     };
 
-    tokio::try_join!(
-        l1_fut,
-        l2::sync(
-=======
-        // TODO: remove try join from here since there is only one service here
-        tokio::try_join!(l2::sync(
->>>>>>> origin/main
-            backend,
-            provider,
-            L2SyncConfig {
-                first_block: starting_block,
-                n_blocks_to_sync: fetch_config.n_blocks_to_sync,
-                verify: fetch_config.verify,
-                sync_polling_interval: fetch_config.sync_polling_interval,
-                backup_every_n_blocks,
-                pending_block_poll_interval,
-            },
-            block_metrics,
-            db_metrics,
-            starting_block,
-<<<<<<< HEAD
-            fetch_config.chain_id.clone(),
-            telemetry,
-        ),
+    l2::sync(
+        backend,
+        provider,
+        L2SyncConfig {
+            first_block: starting_block,
+            n_blocks_to_sync: fetch_config.n_blocks_to_sync,
+            verify: fetch_config.verify,
+            sync_polling_interval: fetch_config.sync_polling_interval,
+            backup_every_n_blocks,
+            pending_block_poll_interval,
+        },
+        block_metrics,
+        db_metrics,
+        starting_block,
+        fetch_config.chain_id.clone(),
+        telemetry,
     )?;
-=======
-            chain_id,
-            telemetry,
-        ),)?;
->>>>>>> origin/main
 
     Ok(())
 }