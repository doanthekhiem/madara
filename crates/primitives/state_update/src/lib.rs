--- conflicted
+++ resolved
@@ -19,11 +19,7 @@
     pub state_diff: StateDiff,
 }
 
-<<<<<<< HEAD
-#[derive(Clone, Debug, PartialEq, Eq, serde::Serialize, serde::Deserialize, Default)]
-=======
 #[derive(Clone, Debug, Default, PartialEq, Eq, serde::Serialize, serde::Deserialize)]
->>>>>>> 62cd8a94
 pub struct StateDiff {
     pub storage_diffs: Vec<ContractStorageDiffItem>,
     pub deprecated_declared_classes: Vec<Felt>,
