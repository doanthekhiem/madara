--- conflicted
+++ resolved
@@ -36,16 +36,11 @@
 
 	use crate::{
 		compilation::{mock::SierraCompilerMock, SierraCompiler},
-<<<<<<< HEAD
-		execution::{cairo_vm_executor::CairoVmExecutor, CairoExecutor},
-		hash::Hasher,
-=======
 		execution::{
 			cairo_vm_executor::{CairoVmExecutor, CAIRO_VM_EXECUTOR},
 			CairoExecutor,
 		},
-		hash,
->>>>>>> 7852f8ad
+		hash::Hasher,
 		types::{
 			CairoAssemblyProgamId, CairoAssemblyProgram, CairoAssemblyProgramInput,
 			CairoAssemblyProgramOutput, SierraProgram, SierraProgramId,
